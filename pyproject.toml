--- conflicted
+++ resolved
@@ -1,10 +1,6 @@
 [project]
 name = "standard-agent"
-<<<<<<< HEAD
-version = "0.1.6"
-=======
 version = "0.1.7"
->>>>>>> 22cccde3
 description = "A simple, modular library for building AI agents—with a composable core and plug‑in components."
 requires-python = ">=3.11"
 readme = "README.md"
