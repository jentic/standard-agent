from __future__ import annotations

import json
from typing import Any, Dict, List, Tuple
from collections.abc import MutableMapping

from agents.reasoner.base import BaseReasoner, ReasoningResult
from agents.llm.base_llm import BaseLLM
from agents.tools.base import JustInTimeToolingBase, ToolBase
from agents.tools.exceptions import ToolExecutionError, ToolCredentialsMissingError
from agents.reasoner.exceptions import ToolSelectionError, ParameterGenerationError

from models.tool_input_schema import ToolInputSchema

from utils.logger import get_logger
logger = get_logger(__name__)

from agents.prompts import load_prompts
_PROMPTS = load_prompts("reasoners/react", required_prompts=["think", "tool_select", "param_gen"])

class ReACTReasoner(BaseReasoner):
    DEFAULT_MAX_TURNS = 20

    def __init__(
        self,
        *,
        llm: BaseLLM,
        tools: JustInTimeToolingBase,
        memory: MutableMapping,
        max_turns: int = DEFAULT_MAX_TURNS,
        top_k: int = 25,
    ) -> None:
        super().__init__(llm=llm, tools=tools, memory=memory)
        self.max_turns = max_turns
        self.top_k = top_k

    def run(self, goal: str) -> ReasoningResult:
        logger.info("ReACT reasoner started", goal=goal, max_turns=self.max_turns)

        reasoning_trace: List[str] = [f"Goal: {goal}"]
        complete: bool = False
        failed_tool_ids: List[str] = []
        tool_calls: List[dict] = []
        turns: int = 0

        for _ in range(self.max_turns):
            if complete:
                break

            step_type, step_text = self._think("\n".join(reasoning_trace))
            reasoning_trace.append(f"{step_type}: {step_text}")
            turns += 1

            if step_type == "STOP":
                reasoning_trace.append(f"FINAL ANSWER: {step_text}")
                complete = True
                logger.info("reasoning_complete", reason="final_thought", turns=turns)
                break

            if step_type == "ACT":
                try:
                    tool, params, observation = self._act(step_text, "\n".join(reasoning_trace), failed_tool_ids)
                    reasoning_trace.append(f"ACT_EXECUTED: tool={tool.get_summary()}")
                    reasoning_trace.append(f"OBSERVATION: {str(observation)}")
                    tool_calls.append({"tool_id": tool.id, "summary": tool.get_summary()})
                    logger.info("tool_executed", tool_id=tool.id, params=params if isinstance(params, dict) else None, observation_preview=str(observation)[:200] + "..." if len(str(observation)) > 200 else observation)
                except ToolCredentialsMissingError as exc:
                    tid = getattr(getattr(exc, "tool", None), "id", None)
                    if tid: failed_tool_ids.append(tid)
                    reasoning_trace.append(f"Tool Unauthorized:{f' tool_id={tid}' if tid else ''} {exc}")
                    logger.warning("tool_unauthorized", error=str(exc))
                except ToolSelectionError as exc:
                    reasoning_trace.append(f"OBSERVATION: ERROR: ToolSelectionError: {str(exc)}")
                    logger.warning("tool_selection_failed", error=str(exc))
                except ToolExecutionError as exc:
                    tid = getattr(getattr(exc, "tool", None), "id", None)
                    if tid: failed_tool_ids.append(tid)
                    reasoning_trace.append(f"OBSERVATION: ERROR: ToolExecutionError:{f' tool_id={tid}' if tid else ''} {exc}")
                    logger.error("tool_execution_failed", error=str(exc))
                except ParameterGenerationError as exc:
                    reasoning_trace.append(f"OBSERVATION: ERROR: ParameterGenerationError: {str(exc)}")
                    logger.warning("param_generation_failed", error=str(exc))
                except Exception as exc:
                    reasoning_trace.append(f"OBSERVATION: ERROR: UnexpectedError: {str(exc)}")
                    logger.error("tool_unexpected_error", error=str(exc), exc_info=True)
            else:
                logger.info("thought_generated", thought=step_text)

        if not complete:
            logger.warning("max_turns_reached", max_turns=self.max_turns, turns=turns)

        reasoning_transcript = "\n".join(reasoning_trace)
        success = complete
        return ReasoningResult(iterations=turns, success=success, transcript=reasoning_transcript, tool_calls=tool_calls)

    def _think(self, transcript: str) -> Tuple[str, str]:
        VALID_STEP_TYPES = {"THINK", "ACT", "STOP"}
        try:
            think_response = self.llm.prompt_to_json(_PROMPTS["think"].format(transcript=transcript), max_retries=0)
            step_type = think_response.get("step_type").strip().upper()
            text = think_response.get("text").strip()
            if step_type in VALID_STEP_TYPES and text:
                return step_type, text
            logger.error("think_invalid_output", step_type=step_type, text_present=bool(text))
        except Exception as e:
            logger.error("think_parse_failed", error=str(e), exc_info=True)
        return "THINK", "Continuing reasoning to determine next step."

    def _act(self, action_text: str, transcript: str, failed_tool_ids: List[str]) -> Tuple[ToolBase, Dict[str, Any], Any]:
        tool = self._select_tool(action_text, failed_tool_ids)
        params = self._generate_params(tool, transcript, action_text)
        observation = self.tools.execute(tool, params)
        return tool, params, observation

    def _select_tool(self, action_text: str, failed_tool_ids: List[str]) -> ToolBase:
        tool_candidates = [t for t in self.tools.search(action_text, top_k=self.top_k) if t.id not in set(failed_tool_ids)]
        logger.info("tool_search", query=action_text, top_k=self.top_k, candidate_count=len(tool_candidates))

        tools_json = "\n".join(t.get_summary() for t in tool_candidates)
        prompt = _PROMPTS["tool_select"].format(step=action_text, tools_json=tools_json)
        if failed_tool_ids:
            failed_block = "\n".join(f"- {tid}" for tid in failed_tool_ids[-3:])
            prompt += f"\n\n<failed_tools>\n{failed_block}\n</failed_tools>\n"
        selected_tool_id = self.llm.prompt(prompt).strip()

        if not selected_tool_id or selected_tool_id.lower() == "none":
            raise ToolSelectionError(f"No suitable tool selected for step: {action_text}")

        selected_tool = next((t for t in tool_candidates if t.id == selected_tool_id), None)
        if selected_tool is None:
            raise ToolSelectionError(f"Selected tool id '{selected_tool_id}' not in candidate list")

        return self.tools.load(selected_tool)

    def _generate_params(self, tool: ToolBase, transcript: str, step_text: str) -> Dict[str, Any]:
<<<<<<< HEAD
        param_schema = ToolInputSchema(tool.get_parameters() or {})
        allowed_keys = param_schema.get_allowed_keys()
=======
        schema = tool.get_parameters() or {}
        required_keys = tool.get_required_parameters() if hasattr(tool, 'get_required_parameters') else []
        allowed_keys = ",".join(schema.keys()) if isinstance(schema, dict) else ""
>>>>>>> 46f24b7c
        data: Dict[str, Any] = {"reasoning trace": transcript}
        try:
            params_raw = self.llm.prompt_to_json(
                _PROMPTS["param_gen"].format(
                    step=step_text,
                    data=json.dumps(data, ensure_ascii=False),
<<<<<<< HEAD
                    schema=param_schema.to_string(),
                    allowed_keys=",".join(allowed_keys),
                ),
                max_retries=2,
            ) or {}
            params: Dict[str, Any] = {k: v for k, v in params_raw.items() if k in allowed_keys}
            logger.info("params_generated", tool_id=tool.id, params=params)
            return params
=======
                    schema=json.dumps(schema, ensure_ascii=False),
                    allowed_keys=allowed_keys,
                    required_keys=",".join(required_keys),
                ),
                max_retries=2,
            ) or {}
            final_params: Dict[str, Any] = {k: v for k, v in params_raw.items() if k in schema}
            
            missing_required_parameter = [key for key in required_keys if key not in final_params]
            if missing_required_parameter:
                logger.warning("missing_required_parameters", step_text=step_text, tool_id=tool.id, missing_parameters=missing_required_parameter, generated_parameters=final_params, required_parameters=required_keys)
                raise ParameterGenerationError(
                    f"Parameters for step '{step_text}' are missing required parameters: {', '.join(missing_required_parameter)}. "
                    f"Generated parameters: {final_params}. Tool '{tool.id}' requires these parameters for successful execution.", tool
                )
            
            logger.info("params_generated", tool_id=tool.id, params=final_params)
            return final_params
>>>>>>> 46f24b7c
        except (json.JSONDecodeError, TypeError, ValueError, AttributeError) as e:
            raise ParameterGenerationError(f"Failed to generate valid JSON parameters for step '{step_text}': {e}", tool) from e

<|MERGE_RESOLUTION|>--- conflicted
+++ resolved
@@ -133,37 +133,24 @@
         return self.tools.load(selected_tool)
 
     def _generate_params(self, tool: ToolBase, transcript: str, step_text: str) -> Dict[str, Any]:
-<<<<<<< HEAD
+
         param_schema = ToolInputSchema(tool.get_parameters() or {})
         allowed_keys = param_schema.get_allowed_keys()
-=======
-        schema = tool.get_parameters() or {}
         required_keys = tool.get_required_parameters() if hasattr(tool, 'get_required_parameters') else []
-        allowed_keys = ",".join(schema.keys()) if isinstance(schema, dict) else ""
->>>>>>> 46f24b7c
+
         data: Dict[str, Any] = {"reasoning trace": transcript}
         try:
             params_raw = self.llm.prompt_to_json(
                 _PROMPTS["param_gen"].format(
                     step=step_text,
                     data=json.dumps(data, ensure_ascii=False),
-<<<<<<< HEAD
                     schema=param_schema.to_string(),
                     allowed_keys=",".join(allowed_keys),
-                ),
-                max_retries=2,
-            ) or {}
-            params: Dict[str, Any] = {k: v for k, v in params_raw.items() if k in allowed_keys}
-            logger.info("params_generated", tool_id=tool.id, params=params)
-            return params
-=======
-                    schema=json.dumps(schema, ensure_ascii=False),
-                    allowed_keys=allowed_keys,
                     required_keys=",".join(required_keys),
                 ),
                 max_retries=2,
             ) or {}
-            final_params: Dict[str, Any] = {k: v for k, v in params_raw.items() if k in schema}
+            final_params: Dict[str, Any] = {k: v for k, v in params_raw.items() if k in param_schema.get_allowed_keys()}
             
             missing_required_parameter = [key for key in required_keys if key not in final_params]
             if missing_required_parameter:
@@ -175,7 +162,7 @@
             
             logger.info("params_generated", tool_id=tool.id, params=final_params)
             return final_params
->>>>>>> 46f24b7c
+
         except (json.JSONDecodeError, TypeError, ValueError, AttributeError) as e:
             raise ParameterGenerationError(f"Failed to generate valid JSON parameters for step '{step_text}': {e}", tool) from e
 
