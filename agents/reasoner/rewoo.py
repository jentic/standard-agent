from __future__ import annotations

import json
import re
from collections import deque
from collections.abc import MutableMapping
from dataclasses import dataclass, field
from enum import Enum
from typing import Any, Deque, Dict, List, Optional
from copy import deepcopy

from agents.reasoner.base import BaseReasoner, ReasoningResult
from agents.llm.base_llm import BaseLLM
from agents.tools.base import JustInTimeToolingBase, ToolBase
from agents.tools.jentic import JenticTool
from agents.tools.exceptions import ToolError, ToolCredentialsMissingError
from agents.reasoner.exceptions import (ReasoningError, ToolSelectionError, ParameterGenerationError)

from models.tool_input_schema import ToolInputSchema

from utils.logger import get_logger
logger = get_logger(__name__)

from agents.prompts import load_prompts
_PROMPTS = load_prompts("reasoners/rewoo", required_prompts=["plan", "classify_step", "reason", "tool_select", "param_gen", "reflect", "reflect_alternatives"])

# ReWOO-specific exception for missing plan inputs
class MissingInputError(ReasoningError, KeyError):
    """A required memory key by a step is absent (ReWOO plan dataflow)."""

    def __init__(self, message: str, missing_key: str | None = None):
        super().__init__(message)
        self.missing_key = missing_key

class StepStatus(str, Enum):
    PENDING = "pending"
    RUNNING = "running"
    DONE = "done"
    FAILED = "failed"


@dataclass
class Step:
    text: str
    status: StepStatus = StepStatus.PENDING
    result: Optional[Any] = None
    output_key: Optional[str] = None
    input_keys: List[str] = field(default_factory=list)
    error: Optional[str] = None
    retry_count: int = 0


@dataclass
class ReasonerState:
    goal: str
    plan: Deque[Step] = field(default_factory=deque)
    history: List[str] = field(default_factory=list)
    is_complete: bool = False
    tool_calls: List[dict] = field(default_factory=list)


class ReWOOReasoner(BaseReasoner):
    DEFAULT_MAX_ITER = 20

    def __init__(
        self,
        *,
        llm: BaseLLM,
        tools: JustInTimeToolingBase,
        memory: MutableMapping,
        max_iterations: int = DEFAULT_MAX_ITER,
        max_retries: int = 2,
        top_k: int = 25,
    ) -> None:
        super().__init__(llm=llm, tools=tools, memory=memory)
        self.max_iterations = max_iterations
        self.max_retries = max_retries
        self.top_k = top_k

    def run(self, goal: str) -> ReasoningResult:
        state = ReasonerState(goal=goal)

        # Plan
        state.plan = self._plan(goal)
        if not state.plan:
            raise RuntimeError("Planner produced an empty plan")

        iterations = 0

        # Execute with reflection
        while state.plan and iterations < self.max_iterations and not state.is_complete:
            step = state.plan.popleft()
            try:
                self._execute(step, state)
                iterations += 1
            except (ReasoningError, ToolError) as exc:
                if isinstance(exc, ToolCredentialsMissingError):
                    state.history.append(f"Tool Unauthorized: {str(exc)}")

                if isinstance(exc, MissingInputError):
                    state.history.append(f"Stopping: missing dependency '{getattr(exc, 'missing_key', None)}' for step '{step.text}'. Proceeding to final answer.")
                    break

                self._reflect(exc, step, state)

        transcript = "\n".join(state.history)
        success = not state.plan
        return ReasoningResult(iterations=iterations, success=success, transcript=transcript, tool_calls=state.tool_calls)

    def _plan(self, goal: str) -> Deque[Step]:
        generated_plan = (self.llm.prompt(_PROMPTS["plan"].format(goal=goal)) or "").strip("`").lstrip("markdown").strip()
        logger.info("plan_generated", goal=goal, plan=generated_plan)

        steps: Deque[Step] = deque()
        produced_keys: set[str] = set()

        BULLET_RE = re.compile(r"^\s*(?:[-*+]\s|\d+\.\s)(.*)$")
        IO_RE = re.compile(r"\((input|output):\s*([^)]*)\)")

        for raw_line in filter(str.strip, generated_plan.splitlines()):
            match = BULLET_RE.match(raw_line)
            if not match:
                continue
            bullet = match.group(1).rstrip()

            input_keys: List[str] = []
            output_key: Optional[str] = None

            for io_match in IO_RE.finditer(bullet):
                directive_type, keys_info = io_match.groups()
                if directive_type == "input":
                    input_keys.extend(k.strip() for k in keys_info.split(',') if k.strip())
                else:
                    output_key = keys_info.strip() or None

            for key in input_keys:
                if key not in produced_keys:
                    logger.warning("invalid_input_key", key=key, step_text=bullet)
                    raise ValueError(f"Input key '{key}' used before being defined.")

            if output_key:
                if output_key in produced_keys:
                    logger.warning("duplicate_output_key", key=output_key, step_text=bullet)
                    raise ValueError(f"Duplicate output key found: '{output_key}'")
                produced_keys.add(output_key)

            cleaned_text = IO_RE.sub("", bullet).strip()
            steps.append(Step(text=cleaned_text, output_key=output_key, input_keys=input_keys))

        if not steps:
            logger.warning("empty_plan_generated", goal=goal)
            return deque([Step(text=goal)])

        logger.info("plan_validation_success", step_count=len(steps))
        for s in steps:
            logger.info("plan_step", step_text=s.text, output_key=s.output_key, input_keys=s.input_keys)
        return steps

    def _execute(self, step: Step, state: ReasonerState) -> None:
        step.status = StepStatus.RUNNING

        try:
            inputs = {key: self.memory[key] for key in step.input_keys}
        except KeyError as e:
            missing_key = e.args[0]
            raise MissingInputError(f"Required memory key '{missing_key}' not found for step: {step.text}", missing_key=missing_key) from e

        step_type = self.llm.prompt(_PROMPTS["classify_step"].format(step_text=step.text, keys_list=", ".join(self.memory.keys())))

        if "reasoning" in step_type.lower():
            step.result = self.llm.prompt(_PROMPTS["reason"].format(step_text=step.text, available_data=json.dumps(inputs, ensure_ascii=False)))
        else:
            tool = self._select_tool(step)
            params = self._generate_params(step, tool, inputs)
            step.result = self.tools.execute(tool, params)
            state.tool_calls.append({"tool_id": tool.id, "summary": tool.get_summary()})

        step.status = StepStatus.DONE

        if step.output_key:
            self.memory[step.output_key] = step.result
            state.history.append(f"remembered {step.output_key} : {step.result}")

        state.history.append(f"Executed step: {step.text} -> {step.result}")
        logger.info("step_executed", step_text=step.text, step_type=step_type, result=str(step.result)[:100] if step.result is not None else None)

    def _select_tool(self, step: Step) -> ToolBase:
        suggestion = self.memory.get(f"rewoo_reflector_suggestion:{step.text}")
        if suggestion and suggestion.get("action") in ("change_tool", "retry_params"):
            logger.info("using_reflector_suggested_tool", step_text=step.text, tool_id=suggestion.get("tool_id"))
            if suggestion.get("action") == "change_tool":
                del self.memory[f"rewoo_reflector_suggestion:{step.text}"]
            return self.tools.load(JenticTool({"id": suggestion.get("tool_id")}))

        tool_candidates = self.tools.search(step.text, top_k=self.top_k)
        tool_id = self.llm.prompt(_PROMPTS["tool_select"].format(step=step.text, tools_json="\n".join([t.get_summary() for t in tool_candidates])))

        if tool_id == "none":
            raise ToolSelectionError(f"No suitable tool was found for step: {step.text}")

        selected_tool = next((t for t in tool_candidates if t.id == tool_id), None)
        if selected_tool is None:
            raise ToolSelectionError(f"Selected tool ID '{tool_id}' is invalid for step: {step.text}")
        logger.info("tool_selected", step_text=step.text, tool=selected_tool)

        return self.tools.load(selected_tool)

    def _generate_params(self, step: Step, tool: ToolBase, inputs: Dict[str, Any]) -> Dict[str, Any]:
        try:
<<<<<<< HEAD
            param_schema = ToolInputSchema(tool.get_parameters() or {})
            allowed_keys = param_schema.get_allowed_keys()
            suggestion = self.memory.pop(f"rewoo_reflector_suggestion:{step.text}", None)
            if suggestion and suggestion["action"] == "retry_params" and "params" in suggestion:
                logger.info("using_reflector_suggested_params", step_text=step.text, params=suggestion["params"])
                return {k: v for k, v in suggestion["params"].items() if k in allowed_keys}

            prompt = _PROMPTS["param_gen"].format(
                step=step.text,
                tool_schema=param_schema.to_string(),
                step_inputs=json.dumps(inputs, ensure_ascii=False),
                allowed_keys=",".join(allowed_keys),
            )
            params_raw = self.llm.prompt_to_json(prompt, max_retries=self.max_retries)
            return {k: v for k, v in (params_raw or {}).items() if k in allowed_keys}
=======
            param_schema = tool.get_parameters() or {}
            required_keys = tool.get_required_parameters() if hasattr(tool, 'get_required_parameters') else []
            
            # Get params from either reflector suggestion or LLM generation
            suggestion = self.memory.pop(f"rewoo_reflector_suggestion:{step.text}", None)
            if suggestion and suggestion["action"] == "retry_params" and "params" in suggestion:
                logger.info("using_reflector_suggested_params", step_text=step.text, params=suggestion["params"])
                final_params = {k: v for k, v in suggestion["params"].items() if k in param_schema}
            else:
                prompt = _PROMPTS["param_gen"].format(
                    step=step.text,
                    tool_schema=json.dumps(param_schema, ensure_ascii=False),
                    step_inputs=json.dumps(inputs, ensure_ascii=False),
                    allowed_keys=",".join(param_schema.keys()),
                    required_keys=",".join(required_keys),
                )
                params_raw = self.llm.prompt_to_json(prompt, max_retries=self.max_retries)
                final_params = {k: v for k, v in (params_raw or {}).items() if k in param_schema}
            
            missing_required_parameter = [key for key in required_keys if key not in final_params]
            if missing_required_parameter:
                logger.warning("missing_required_parameters", step_text=step.text, tool_id=tool.id, missing_parameters=missing_required_parameter, generated_parameters=final_params, required_parameters=required_keys)
                raise ParameterGenerationError(
                    f"Parameters for step '{step.text}' are missing required parameters: {', '.join(missing_required_parameter)}. "
                    f"Generated parameters: {final_params}. Tool '{tool.id}' requires these parameters for successful execution.", tool
                )
            logger.info("params_generated", tool_id=tool.id, params=final_params)
            return final_params
>>>>>>> 46f24b7c
        except (json.JSONDecodeError, TypeError, ValueError, AttributeError) as e:
            raise ParameterGenerationError(f"Failed to generate valid JSON parameters for step '{step.text}': {e}", tool) from e

    def _reflect(self, error: Exception, step: Step, state: ReasonerState) -> None:
        logger.info("step_error_recovery", error_type=error.__class__.__name__, step_text=step.text, retry_count=step.retry_count)
        step.status = StepStatus.FAILED
        step.error = str(error)

        if step.retry_count >= self.max_retries:
            logger.warning("max_retries_exceeded", step_text=step.text, max_retries=self.max_retries)
            state.history.append(f"Giving-up after {self.max_retries} retries: {step.text}")
            return

        failed_tool_id = error.tool.id if isinstance(error, ToolError) else None
        tool_details = error.tool.get_details() if isinstance(error, ToolError) else None

        prompt = _PROMPTS["reflect"].format(
            goal=state.goal,
            step=step.text,
            failed_tool_id=failed_tool_id,
            error_type=error.__class__.__name__,
            error_message=str(error),
            tool_details=tool_details,
        )

        alternatives = [t for t in self.tools.search(step.text, top_k=self.top_k) if t.id != failed_tool_id]
        prompt += "\n" + _PROMPTS["reflect_alternatives"].format(
            alternative_tools="\n".join([t.get_summary() for t in alternatives])
        )

        decision = self.llm.prompt_to_json(prompt, max_retries=2)
        action = (decision or {}).get("action")
        state.history.append(f"Reflection decision: {decision}")

        if action == "give_up":
            logger.warning(
                "reflection_giving_up",
                step_text=step.text,
                error_type=error.__class__.__name__,
                retry_count=step.retry_count,
                reasoning=(decision or {}).get("reasoning"),
            )
            return

        # Prepare a new step object to add to the plan.
        new_step = deepcopy(step)
        new_step.retry_count += 1
        new_step.status = StepStatus.PENDING

        if action == "rephrase_step":
            new_step.text = str((decision or {}).get("step", new_step.text))
            logger.info("reflection_rephrase", original_step=step.text, new_step=new_step.text)

        elif action == "change_tool":
            new_tool_id = (decision or {}).get("tool_id")
            self._save_reflector_suggestion(new_step, "change_tool", new_tool_id)
            logger.info("reflection_change_tool", step_text=new_step.text, new_tool_id=new_tool_id)

        elif action == "retry_params":
            params = (decision or {}).get("params", {})
            self._save_reflector_suggestion(new_step, "retry_params", failed_tool_id, params)
            logger.info("reflection_retry_params", step_text=new_step.text, params=params)

        state.plan.appendleft(new_step)

    def _save_reflector_suggestion(self, new_step: Step, action: str, tool_id: Optional[str], params: Dict[str, Any] | None = None) -> None:
        suggestion: Dict[str, Any] = {"action": action, "tool_id": tool_id}
        if params is not None:
            suggestion["params"] = params
        self.memory[f"rewoo_reflector_suggestion:{new_step.text}"] = suggestion

<|MERGE_RESOLUTION|>--- conflicted
+++ resolved
@@ -207,41 +207,25 @@
 
     def _generate_params(self, step: Step, tool: ToolBase, inputs: Dict[str, Any]) -> Dict[str, Any]:
         try:
-<<<<<<< HEAD
             param_schema = ToolInputSchema(tool.get_parameters() or {})
             allowed_keys = param_schema.get_allowed_keys()
-            suggestion = self.memory.pop(f"rewoo_reflector_suggestion:{step.text}", None)
-            if suggestion and suggestion["action"] == "retry_params" and "params" in suggestion:
-                logger.info("using_reflector_suggested_params", step_text=step.text, params=suggestion["params"])
-                return {k: v for k, v in suggestion["params"].items() if k in allowed_keys}
-
-            prompt = _PROMPTS["param_gen"].format(
-                step=step.text,
-                tool_schema=param_schema.to_string(),
-                step_inputs=json.dumps(inputs, ensure_ascii=False),
-                allowed_keys=",".join(allowed_keys),
-            )
-            params_raw = self.llm.prompt_to_json(prompt, max_retries=self.max_retries)
-            return {k: v for k, v in (params_raw or {}).items() if k in allowed_keys}
-=======
-            param_schema = tool.get_parameters() or {}
             required_keys = tool.get_required_parameters() if hasattr(tool, 'get_required_parameters') else []
             
             # Get params from either reflector suggestion or LLM generation
             suggestion = self.memory.pop(f"rewoo_reflector_suggestion:{step.text}", None)
             if suggestion and suggestion["action"] == "retry_params" and "params" in suggestion:
                 logger.info("using_reflector_suggested_params", step_text=step.text, params=suggestion["params"])
-                final_params = {k: v for k, v in suggestion["params"].items() if k in param_schema}
+                final_params = {k: v for k, v in suggestion["params"].items() if k in allowed_keys}
             else:
                 prompt = _PROMPTS["param_gen"].format(
                     step=step.text,
-                    tool_schema=json.dumps(param_schema, ensure_ascii=False),
+                    tool_schema=param_schema.to_string(),
                     step_inputs=json.dumps(inputs, ensure_ascii=False),
-                    allowed_keys=",".join(param_schema.keys()),
+                    allowed_keys=",".join(allowed_keys),
                     required_keys=",".join(required_keys),
                 )
                 params_raw = self.llm.prompt_to_json(prompt, max_retries=self.max_retries)
-                final_params = {k: v for k, v in (params_raw or {}).items() if k in param_schema}
+                final_params = {k: v for k, v in (params_raw or {}).items() if k in allowed_keys}
             
             missing_required_parameter = [key for key in required_keys if key not in final_params]
             if missing_required_parameter:
@@ -252,7 +236,6 @@
                 )
             logger.info("params_generated", tool_id=tool.id, params=final_params)
             return final_params
->>>>>>> 46f24b7c
         except (json.JSONDecodeError, TypeError, ValueError, AttributeError) as e:
             raise ParameterGenerationError(f"Failed to generate valid JSON parameters for step '{step.text}': {e}", tool) from e
 
