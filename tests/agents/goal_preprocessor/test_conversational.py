from typing import Any, Dict, List
<<<<<<< HEAD
import pytest
=======
import re
>>>>>>> b80ee81e

from agents.goal_preprocessor.conversational import ConversationalGoalPreprocessor
from agents.memory.dict_memory import DictMemory
from datetime import datetime
from zoneinfo import ZoneInfo

from tests.conftest import DummyLLM


def _history() -> List[Dict[str, Any]]:
    return [
        {"goal": "g1", "result": "r1"},
        {"goal": "g2", "result": "r2"},
    ]


def test_conversational_with_empty_history():
    llm = DummyLLM(json_queue=[{"revised_goal": "revised"}])
    pre = ConversationalGoalPreprocessor(llm=llm)

    revised, question = pre.process("original", [])
    assert revised == "revised"
    assert question is None


def test_conversational_returns_revised_goal_when_present():
    llm = DummyLLM(json_queue=[{"revised_goal": "revised"}])
    pre = ConversationalGoalPreprocessor(llm=llm)

    revised, question = pre.process("original", _history())
    assert revised == "revised"
    assert question is None


def test_conversational_with_none_values_in_response():
    llm = DummyLLM(json_queue=[{"revised_goal": None, "clarification_question": None}])
    pre = ConversationalGoalPreprocessor(llm=llm)

    revised, question = pre.process("original", _history())
    assert revised == "original"
    assert question is None


def test_conversational_with_empty_string_values():
    llm = DummyLLM(json_queue=[{"revised_goal": "", "clarification_question": ""}])
    pre = ConversationalGoalPreprocessor(llm=llm)

    revised, question = pre.process("original", _history())
    assert revised == "original"
    assert question is None


def test_conversational_returns_clarification_when_present():
    llm = DummyLLM(json_queue=[{"clarification_question": "what do you mean?"}])
    pre = ConversationalGoalPreprocessor(llm=llm)

    revised, question = pre.process("original", _history())
    assert revised == "original"  # unchanged
    assert question == "what do you mean?"


def test_conversational_with_only_revised_goal_empty():
    llm = DummyLLM(json_queue=[{"revised_goal": "", "clarification_question": "what do you mean?"}])
    pre = ConversationalGoalPreprocessor(llm=llm)

    revised, question = pre.process("original", _history())
    assert revised == "original"
    assert question == "what do you mean?"


def test_conversational_with_only_clarification_empty():
    llm = DummyLLM(json_queue=[{"revised_goal": "revised", "clarification_question": ""}])
    pre = ConversationalGoalPreprocessor(llm=llm)

    revised, question = pre.process("original", _history())
    assert revised == "revised"
    assert question is None


def test_conversational_with_both_fields_present():
    llm = DummyLLM(json_queue=[{"revised_goal": "revised", "clarification_question": "what do you mean?"}])
    pre = ConversationalGoalPreprocessor(llm=llm)

    revised, question = pre.process("original", _history())
    assert revised == "revised"
    assert question is None


def test_conversational_falls_back_to_original_when_empty_json():
    llm = DummyLLM(json_queue=[{}])
    tz = ZoneInfo("UTC")
    pre = ConversationalGoalPreprocessor(llm=llm)

    revised, question = pre.process("original", _history())
    assert revised == "original"
    assert question is None

<<<<<<< HEAD

def test_conversational_with_extra_fields_in_response():
    llm = DummyLLM(json_queue=[{
        "revised_goal": "revised",
        "clarification_question": "what do you mean?",
        "extra_field": "ignored",
        "another_field": 123
    }])
    pre = ConversationalGoalPreprocessor(llm=llm)

    revised, question = pre.process("original", _history())
    assert revised == "revised"
    assert question is None


def test_conversational_handles_missing_goal_or_result_in_history():
    history_missing_fields = [
        {"goal": "g1"},  # missing result
        {"result": "r2"},  # missing goal
        {"goal": "g3", "result": "r3"},  # complete
    ]

    llm = DummyLLM(json_queue=[{"revised_goal": "revised"}])
    pre = ConversationalGoalPreprocessor(llm=llm)

    with pytest.raises(KeyError):
        pre.process("original", history_missing_fields)


def test_conversational_with_complex_history_structure():
    complex_history = [
        {"goal": "complex goal with\nnewlines", "result": "result with \"quotes\""},
        {"goal": "", "result": "empty goal"},
    ]

    llm = DummyLLM(json_queue=[{"clarification_question": "clarify this"}])
    pre = ConversationalGoalPreprocessor(llm=llm)

    revised, question = pre.process("original", complex_history)
    assert revised == "original"
    assert question == "clarify this"


def test_conversational_with_malformed_history_entries():
    malformed_history = [
        {},  # completely empty entry
        {"wrong_key": "value"},  # wrong key
        {"goal": "g1", "result": "r1", "extra": "ignored"},  # extra field ignored
    ]

    llm = DummyLLM(json_queue=[{"revised_goal": "revised"}])
    pre = ConversationalGoalPreprocessor(llm=llm)

    with pytest.raises(KeyError):
        pre.process("original", malformed_history)


def test_conversational_with_non_string_goal_result_in_history():
    history_with_non_strings = [
        {"goal": 123, "result": 456},  # numbers
        {"goal": None, "result": None},  # None values
        {"goal": ["list"], "result": {"key": "value"}},  # complex types
    ]

    llm = DummyLLM(json_queue=[{"clarification_question": "what do you mean?"}])
    pre = ConversationalGoalPreprocessor(llm=llm)

    revised, question = pre.process("original", history_with_non_strings)
    assert revised == "original"
    assert question == "what do you mean?"


def test_conversational_with_very_long_history():
    long_history = [{"goal": f"goal_{i}", "result": f"result_{i}"} for i in range(100)]

    llm = DummyLLM(json_queue=[{"revised_goal": "what do you mean?"}])
    pre = ConversationalGoalPreprocessor(llm=llm)

    revised, question = pre.process("original", long_history)
    assert revised == "what do you mean?"
    assert question is None
=======
    # No normalization performed now; goal remains unchanged when no revision


def test_conversational_returns_utc_offset_label_when_no_iana():
    """Test that preprocessor returns UTC offset label when no IANA in memory."""
    llm = DummyLLM(json_queue=[{}])
    memory = DictMemory()
    # No timezone in context
    pre = ConversationalGoalPreprocessor(llm=llm, memory=memory)
    
    now, label = pre._current_time_and_timezone()
    
    # Label should be in UTC offset format
    assert label.startswith("UTC")
    assert ":" in label  # Should have format UTC+HH:MM or UTC-HH:MM
    # Validate format matches UTC±HH:MM
    assert re.match(r'^UTC[+-]\d{2}:\d{2}$', label), f"Expected UTC±HH:MM format, got {label}"
    # Time should be timezone-aware
    assert now.tzinfo is not None


def test_conversational_with_iana_returns_utc_offset_label():
    """Test that preprocessor returns UTC offset label even when IANA is provided."""
    llm = DummyLLM(json_queue=[{}])
    memory = DictMemory()
    memory["context"] = {"timezone": "Europe/Dublin"}  # UTC+05:30
    pre = ConversationalGoalPreprocessor(llm=llm, memory=memory)
    
    now, label = pre._current_time_and_timezone()
    
    # Should return UTC offset label, not the IANA name
    assert label == "UTC+01:00"
    assert now.tzinfo is not None
    # Verify time is computed with correct timezone
    assert now.tzinfo.key == "Europe/Dublin"  # type: ignore


def test_conversational_invalid_iana_falls_back(caplog):
    """Test that invalid IANA in memory logs warning and falls back to system tz."""
    import logging
    llm = DummyLLM(json_queue=[{}])
    memory = DictMemory()
    memory["context"] = {"timezone": "Invalid/Timezone"}
    pre = ConversationalGoalPreprocessor(llm=llm, memory=memory)
    
    with caplog.at_level(logging.WARNING):
        now, label = pre._current_time_and_timezone()
    
    # Should fall back to system timezone and return UTC offset label
    assert label.startswith("UTC")
    assert re.match(r'^UTC[+-]\d{2}:\d{2}$', label)
    assert now.tzinfo is not None


def test_conversational_utc_offset_label_helper():
    """Test the _utc_offset_label static method formats correctly."""
    # UTC
    dt_utc = datetime(2025, 1, 15, 12, 0, tzinfo=ZoneInfo("UTC"))
    assert ConversationalGoalPreprocessor._utc_offset_label(dt_utc) == "UTC+00:00"
    
    # Positive offset with minutes
    dt_kolkata = datetime(2025, 1, 15, 12, 0, tzinfo=ZoneInfo("Asia/Kolkata"))
    assert ConversationalGoalPreprocessor._utc_offset_label(dt_kolkata) == "UTC+05:30"
    
    # Negative offset
    dt_ny = datetime(2025, 1, 15, 12, 0, tzinfo=ZoneInfo("America/New_York"))
    assert ConversationalGoalPreprocessor._utc_offset_label(dt_ny) == "UTC-05:00"
    
    # DST affects offset (summer in NY is UTC-04:00)
    dt_ny_summer = datetime(2025, 7, 15, 12, 0, tzinfo=ZoneInfo("America/New_York"))
    assert ConversationalGoalPreprocessor._utc_offset_label(dt_ny_summer) == "UTC-04:00"


def test_conversational_passes_correct_timezone_info_to_prompt():
    """Test that process() passes now_iso, timezone_name (as UTC offset), and weekday to the prompt."""
    class CapturingLLM:
        def __init__(self):
            self.last_prompt = None
        
        def prompt_to_json(self, prompt: str, **kwargs):
            self.last_prompt = prompt
            return {}  # Return empty to avoid revision
    
    llm = CapturingLLM()
    memory = DictMemory()
    memory["context"] = {"timezone": "America/New_York"}
    pre = ConversationalGoalPreprocessor(llm=llm, memory=memory)
    
    revised, question = pre.process("what is the time?", _history())
    
    # Verify prompt was called
    assert llm.last_prompt is not None
    
    # Check that timezone_name is UTC offset format, not IANA
    assert "UTC-0" in llm.last_prompt  # Either UTC-04:00 or UTC-05:00 depending on DST
    assert "America/New_York" not in llm.last_prompt
    
    # Check that now_iso (ISO format datetime) is present
    # ISO format includes 'T' and timezone offset
    assert "T" in llm.last_prompt  # ISO datetime has T separator
    
    # Check that weekday is present (should be a day name)
    weekdays = ["Monday", "Tuesday", "Wednesday", "Thursday", "Friday", "Saturday", "Sunday"]
    assert any(day in llm.last_prompt for day in weekdays)

>>>>>>> b80ee81e
<|MERGE_RESOLUTION|>--- conflicted
+++ resolved
@@ -1,9 +1,6 @@
 from typing import Any, Dict, List
-<<<<<<< HEAD
 import pytest
-=======
 import re
->>>>>>> b80ee81e
 
 from agents.goal_preprocessor.conversational import ConversationalGoalPreprocessor
 from agents.memory.dict_memory import DictMemory
@@ -101,7 +98,111 @@
     assert revised == "original"
     assert question is None
 
-<<<<<<< HEAD
+    # No normalization performed now; goal remains unchanged when no revision
+
+
+def test_conversational_returns_utc_offset_label_when_no_iana():
+    """Test that preprocessor returns UTC offset label when no IANA in memory."""
+    llm = DummyLLM(json_queue=[{}])
+    memory = DictMemory()
+    # No timezone in context
+    pre = ConversationalGoalPreprocessor(llm=llm, memory=memory)
+
+    now, label = pre._current_time_and_timezone()
+
+    # Label should be in UTC offset format
+    assert label.startswith("UTC")
+    assert ":" in label  # Should have format UTC+HH:MM or UTC-HH:MM
+    # Validate format matches UTC±HH:MM
+    assert re.match(r'^UTC[+-]\d{2}:\d{2}$', label), f"Expected UTC±HH:MM format, got {label}"
+    # Time should be timezone-aware
+    assert now.tzinfo is not None
+
+
+def test_conversational_with_iana_returns_utc_offset_label():
+    """Test that preprocessor returns UTC offset label even when IANA is provided."""
+    llm = DummyLLM(json_queue=[{}])
+    memory = DictMemory()
+    memory["context"] = {"timezone": "Europe/Dublin"}  # UTC+05:30
+    pre = ConversationalGoalPreprocessor(llm=llm, memory=memory)
+
+    now, label = pre._current_time_and_timezone()
+
+    # Should return UTC offset label, not the IANA name
+    assert label == "UTC+01:00"
+    assert now.tzinfo is not None
+    # Verify time is computed with correct timezone
+    assert now.tzinfo.key == "Europe/Dublin"  # type: ignore
+
+
+def test_conversational_invalid_iana_falls_back(caplog):
+    """Test that invalid IANA in memory logs warning and falls back to system tz."""
+    import logging
+    llm = DummyLLM(json_queue=[{}])
+    memory = DictMemory()
+    memory["context"] = {"timezone": "Invalid/Timezone"}
+    pre = ConversationalGoalPreprocessor(llm=llm, memory=memory)
+
+    with caplog.at_level(logging.WARNING):
+        now, label = pre._current_time_and_timezone()
+
+    # Should fall back to system timezone and return UTC offset label
+    assert label.startswith("UTC")
+    assert re.match(r'^UTC[+-]\d{2}:\d{2}$', label)
+    assert now.tzinfo is not None
+
+
+def test_conversational_utc_offset_label_helper():
+    """Test the _utc_offset_label static method formats correctly."""
+    # UTC
+    dt_utc = datetime(2025, 1, 15, 12, 0, tzinfo=ZoneInfo("UTC"))
+    assert ConversationalGoalPreprocessor._utc_offset_label(dt_utc) == "UTC+00:00"
+
+    # Positive offset with minutes
+    dt_kolkata = datetime(2025, 1, 15, 12, 0, tzinfo=ZoneInfo("Asia/Kolkata"))
+    assert ConversationalGoalPreprocessor._utc_offset_label(dt_kolkata) == "UTC+05:30"
+
+    # Negative offset
+    dt_ny = datetime(2025, 1, 15, 12, 0, tzinfo=ZoneInfo("America/New_York"))
+    assert ConversationalGoalPreprocessor._utc_offset_label(dt_ny) == "UTC-05:00"
+
+    # DST affects offset (summer in NY is UTC-04:00)
+    dt_ny_summer = datetime(2025, 7, 15, 12, 0, tzinfo=ZoneInfo("America/New_York"))
+    assert ConversationalGoalPreprocessor._utc_offset_label(dt_ny_summer) == "UTC-04:00"
+
+
+def test_conversational_passes_correct_timezone_info_to_prompt():
+    """Test that process() passes now_iso, timezone_name (as UTC offset), and weekday to the prompt."""
+    class CapturingLLM:
+        def __init__(self):
+            self.last_prompt = None
+
+        def prompt_to_json(self, prompt: str, **kwargs):
+            self.last_prompt = prompt
+            return {}  # Return empty to avoid revision
+
+    llm = CapturingLLM()
+    memory = DictMemory()
+    memory["context"] = {"timezone": "America/New_York"}
+    pre = ConversationalGoalPreprocessor(llm=llm, memory=memory)
+
+    revised, question = pre.process("what is the time?", _history())
+
+    # Verify prompt was called
+    assert llm.last_prompt is not None
+
+    # Check that timezone_name is UTC offset format, not IANA
+    assert "UTC-0" in llm.last_prompt  # Either UTC-04:00 or UTC-05:00 depending on DST
+    assert "America/New_York" not in llm.last_prompt
+
+    # Check that now_iso (ISO format datetime) is present
+    # ISO format includes 'T' and timezone offset
+    assert "T" in llm.last_prompt  # ISO datetime has T separator
+
+    # Check that weekday is present (should be a day name)
+    weekdays = ["Monday", "Tuesday", "Wednesday", "Thursday", "Friday", "Saturday", "Sunday"]
+    assert any(day in llm.last_prompt for day in weekdays)
+
 
 def test_conversational_with_extra_fields_in_response():
     llm = DummyLLM(json_queue=[{
@@ -182,111 +283,4 @@
 
     revised, question = pre.process("original", long_history)
     assert revised == "what do you mean?"
-    assert question is None
-=======
-    # No normalization performed now; goal remains unchanged when no revision
-
-
-def test_conversational_returns_utc_offset_label_when_no_iana():
-    """Test that preprocessor returns UTC offset label when no IANA in memory."""
-    llm = DummyLLM(json_queue=[{}])
-    memory = DictMemory()
-    # No timezone in context
-    pre = ConversationalGoalPreprocessor(llm=llm, memory=memory)
-    
-    now, label = pre._current_time_and_timezone()
-    
-    # Label should be in UTC offset format
-    assert label.startswith("UTC")
-    assert ":" in label  # Should have format UTC+HH:MM or UTC-HH:MM
-    # Validate format matches UTC±HH:MM
-    assert re.match(r'^UTC[+-]\d{2}:\d{2}$', label), f"Expected UTC±HH:MM format, got {label}"
-    # Time should be timezone-aware
-    assert now.tzinfo is not None
-
-
-def test_conversational_with_iana_returns_utc_offset_label():
-    """Test that preprocessor returns UTC offset label even when IANA is provided."""
-    llm = DummyLLM(json_queue=[{}])
-    memory = DictMemory()
-    memory["context"] = {"timezone": "Europe/Dublin"}  # UTC+05:30
-    pre = ConversationalGoalPreprocessor(llm=llm, memory=memory)
-    
-    now, label = pre._current_time_and_timezone()
-    
-    # Should return UTC offset label, not the IANA name
-    assert label == "UTC+01:00"
-    assert now.tzinfo is not None
-    # Verify time is computed with correct timezone
-    assert now.tzinfo.key == "Europe/Dublin"  # type: ignore
-
-
-def test_conversational_invalid_iana_falls_back(caplog):
-    """Test that invalid IANA in memory logs warning and falls back to system tz."""
-    import logging
-    llm = DummyLLM(json_queue=[{}])
-    memory = DictMemory()
-    memory["context"] = {"timezone": "Invalid/Timezone"}
-    pre = ConversationalGoalPreprocessor(llm=llm, memory=memory)
-    
-    with caplog.at_level(logging.WARNING):
-        now, label = pre._current_time_and_timezone()
-    
-    # Should fall back to system timezone and return UTC offset label
-    assert label.startswith("UTC")
-    assert re.match(r'^UTC[+-]\d{2}:\d{2}$', label)
-    assert now.tzinfo is not None
-
-
-def test_conversational_utc_offset_label_helper():
-    """Test the _utc_offset_label static method formats correctly."""
-    # UTC
-    dt_utc = datetime(2025, 1, 15, 12, 0, tzinfo=ZoneInfo("UTC"))
-    assert ConversationalGoalPreprocessor._utc_offset_label(dt_utc) == "UTC+00:00"
-    
-    # Positive offset with minutes
-    dt_kolkata = datetime(2025, 1, 15, 12, 0, tzinfo=ZoneInfo("Asia/Kolkata"))
-    assert ConversationalGoalPreprocessor._utc_offset_label(dt_kolkata) == "UTC+05:30"
-    
-    # Negative offset
-    dt_ny = datetime(2025, 1, 15, 12, 0, tzinfo=ZoneInfo("America/New_York"))
-    assert ConversationalGoalPreprocessor._utc_offset_label(dt_ny) == "UTC-05:00"
-    
-    # DST affects offset (summer in NY is UTC-04:00)
-    dt_ny_summer = datetime(2025, 7, 15, 12, 0, tzinfo=ZoneInfo("America/New_York"))
-    assert ConversationalGoalPreprocessor._utc_offset_label(dt_ny_summer) == "UTC-04:00"
-
-
-def test_conversational_passes_correct_timezone_info_to_prompt():
-    """Test that process() passes now_iso, timezone_name (as UTC offset), and weekday to the prompt."""
-    class CapturingLLM:
-        def __init__(self):
-            self.last_prompt = None
-        
-        def prompt_to_json(self, prompt: str, **kwargs):
-            self.last_prompt = prompt
-            return {}  # Return empty to avoid revision
-    
-    llm = CapturingLLM()
-    memory = DictMemory()
-    memory["context"] = {"timezone": "America/New_York"}
-    pre = ConversationalGoalPreprocessor(llm=llm, memory=memory)
-    
-    revised, question = pre.process("what is the time?", _history())
-    
-    # Verify prompt was called
-    assert llm.last_prompt is not None
-    
-    # Check that timezone_name is UTC offset format, not IANA
-    assert "UTC-0" in llm.last_prompt  # Either UTC-04:00 or UTC-05:00 depending on DST
-    assert "America/New_York" not in llm.last_prompt
-    
-    # Check that now_iso (ISO format datetime) is present
-    # ISO format includes 'T' and timezone offset
-    assert "T" in llm.last_prompt  # ISO datetime has T separator
-    
-    # Check that weekday is present (should be a day name)
-    weekdays = ["Monday", "Tuesday", "Wednesday", "Thursday", "Friday", "Saturday", "Sunday"]
-    assert any(day in llm.last_prompt for day in weekdays)
-
->>>>>>> b80ee81e
+    assert question is None